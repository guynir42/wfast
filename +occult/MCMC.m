classdef MCMC < handle

    properties(Transient=true)
        
        gui;
        gen@occult.CurveGenerator; % used to create lightcurves to fit to the measured
        bank@occult.ShuffleBank; % for finding an initial guess
        
    end
    
    properties % objects
        
        init_point@occult.Parameters; % keep track of the initial point 
        true_point@occult.Parameters; % if the data is simulated and the true value is known
        best_point@occult.Parameters;
        posterior_point@occult.Parameters; % mode of marginal posterior of r,b,v and the real R
        
        points@occult.Parameters; % a chain of trial points
        results@table; % translate the MCMC results from a matrix of points to a table
        prog@util.sys.ProgressBar; % print out the progress

    end
    
    properties % inputs/outputs
        
        input_flux; % the input lightcurve to be matched
        input_errors; % the rms error on the given flux
        
        input_R; % best estimate for the star's size
        input_v; % best estimate for the fields' velocity
        
        counter = 0; 
        num_successes = 0; % number of steps that succeeded
        
        posterior_prob; % a matrix of the probability distribution found by summing the points
        post_pars; % a cell array of the parameters used when calculating the posterior (the other parameters are integrated)
        post_x_axis; % axis points for the first parameter
        post_y_axis; % axis points for the second parameter
        post_options; % an InputVars object with the options used to generate the posterior
        
        title_strings; % a string translating the shorthands like 'r' to a title like 'Occulter radius [FSU]'
        
    end
    
    properties % switches/controls
        
        num_chains = 1; % can run multiple chains at the same time
        max_num_chains = 10; % using automated methods to choose starting points
        num_steps = 10000; % total number of steps (including burn-in)
        num_burned = 1000; % number of steps to burn at the begining of each chain
        
        step_sizes = [0.1 0.1 3 0.1]; % in order of parameters: step size for each parameter
        circ_bounds = [0 0 0 0]; % in order of parameters: which par gets a circular boundary condition
        
        par_list = {'r', 'b', 'v', 'R'}; % these parameters are chosen randomly each step. The rest are taken from the generator's parameters
        
%         use_bank = true; % use a filter bank (needs to be loaded manually!) to find an initial position (otherwise chose random starting point)
        
        initialization_method = 'search'; 

        use_priors = false; % a general switch to turn on/off the use of prior functions        
        prior_log_functions = {}; % can input a cell array with a different function per parameter (leave empty for uniform prior). min/max values are taken from generator
        
        plot_every = 100; % when plotting, how many steps go by between plots (set to 0 for no plotting)
        show_num_chains = 4; % the maximum number of chains to show on the plot
        
        show_chain_pars = {'r', 'b', 'v'}; % which parameters are shown, by default, when plotting the chain
        show_posterior_pars = {'r', 'v'}; % which parameters are shown, by default, when plotting posteriors
        
        debug_bit = 1;
        
    end
    
    properties(Dependent=true)
        
        
        
    end
    
    properties(Hidden=true)

        default_plot_every = 1;
        default_show_num_chains = 4;
        default_show_chain_pars = {'r', 'b', 'v'}; 
        default_show_posterior_pars = {'r', 'v'}; 
        
        velocity_disp = 3.5; % dispersion of velocities (e.g., in the Kuiper belt ~3.5 FSU/s)
        
        brake_bit = 1; % set to 0 when running, set to 1 to stop run
        
        % save when we run sampleGridLikelihood
        log_likelihood_map; 
        map_r;
        map_b;
        map_v;
        map_R; 
        
        version = 1.06;
        
    end
    
    methods % constructor
        
        function obj = MCMC(varargin)
            
            if ~isempty(varargin) && isa(varargin{1}, 'occult.,MCMC')
                if obj.debug_bit>1, fprintf('MCMC copy-constructor v%4.2f\n', obj.version); end
                obj = util.oop.full_copy(varargin{1});
            else
                if obj.debug_bit>1, fprintf('MCMC constructor v%4.2f\n', obj.version); end
            
                obj.gen = occult.CurveGenerator;
                
                obj.init_point = occult.Parameters; 
                
                obj.best_point = occult.Parameters; 
                
                obj.prog = util.sys.ProgressBar;
                
                obj.results = table;
                
                obj.generateTitles;
                
            end
            
        end
        
        function generateTitles(obj)
            
            obj.title_strings.R = 'Stellar radius [FSU]';
            obj.title_strings.r = 'Occulter radius [FSU]';
            obj.title_strings.b = 'Impact parameter [FSU]'; 
            obj.title_strings.v = 'Velocity [FSU/s]';
            obj.title_strings.t = 'Mid-occultation time [s]'; 
            
        end
        
    end
    
    methods % reset/clear
        
        function reset(obj)
            
            obj.points = occult.Parameters.empty; 
            obj.results = table.empty; 
            
            obj.init_point = occult.Parameters;
            obj.best_point = occult.Parameters;
            
            obj.counter = 0; 
            obj.num_successes = 0;
            
            if ~isempty(obj.gui) && obj.gui.check
                cla(obj.gui.axes_posterior); 
            end
            
            obj.gen.reset;
            
            if ~isempty(obj.true_point)
                obj.gen.lc.pars.copy_from(obj.true_point);
                obj.gen.getLightCurves;
            end
            
        end
        
        function resetLogLikelihoodMap(obj)
            
            obj.log_likelihood_map = []; 
            obj.map_r = [];
            obj.map_b = [];
            obj.map_v = [];
            obj.map_R = []; 
            
        end
        
    end
    
    methods % getters
        
        function val = get.gen(obj)
            
            if isempty(obj.gen)
                obj.gen = occult.CurveGenerator;
            end
            
            val = obj.gen;
            
        end
        
        function val = getSummary(obj)
            
            val = ''; % to be continued
            
        end
        
        function val = getProgress(obj)
            
            val = sprintf('chain: %d / %d points | %s', obj.counter, obj.num_steps, obj.prog.show); 
            
        end
        
        function T = getTable(obj, varargin) % depricated, replaced by pointsToTable
            
            input = util.text.InputVars;
            input.input_var('good', false); % only get good chains and skip points in the burn sample
            input.scan_vars(varargin{:});
            
            p = obj.points;
            
            for ii = 1:size(p,2)
                [p(:,ii).chain] = deal(ii); % make sure each point knows which chain it came from
            end
            
            pass = obj.findGoodChains;
            
            if input.good
                p = p(obj.num_burned+1:end, pass);
            end
            
            R = [p.R]';
            r = [p.r]';
            b = [p.b]';
            v = [p.v]';
            chi2 = [p.chi2]';
            ndof = [p.ndof]';
            logl = [p.logl]';
            likelihood = [p.likelihood]';
            counts = [p.counts]';
            weight = [p.weight]'; 
            chain = [p.chain]'; 
            
            T = table(R,r,b,v,chi2,ndof,logl,likelihood,counts,weight,chain); 
            
            if ~input.good % add burn and good columns to the table
                burn = [p.burn]';
                good = [p.good]'; 
                T2 = table(burn, good); 
                T = [T,T2]; 
            end
            
        end
        
        function val = getResult(obj, name, skip_burn, chain_num)
            
            if nargin<3 || isempty(skip_burn)
                skip_burn = true;
            end
            
            if nargin<4 || isempty(chain_num)
                chain_num = [];
            end
            
            if ~isempty(obj.results)
                
                val = obj.results;
                
                if skip_burn
                    val = val(val.burn==0,:);
                end
                
                if ~isempty(chain_num)
                    val = val(ismember(val.chain, chain_num),:);
                end
                
                val = val.(name); 
                
            elseif ~isempty(obj.points)
                
                val = obj.points;
                
                if skip_burn
                    val = val(obj.num_burned+1:end,:); 
                end
                
                if ~isempty(chain_num)
                    val = val(:,chain_num);
                end
                
                val = [val.(name)]';
                
            else
                val = [];
            end
            
        end
        
        function val = getNumChains(obj)
            
            if ~isempty(obj.points)
                val = size(obj.points,2);
            elseif ~isempty(obj.results)
                val = length(unique(obj.results.chain));
            else
                val = 0;
            end
            
        end
        
    end
    
    methods % setters
        
        function set.input_flux(obj, val)
            
            if ~isequal(obj.input_flux, val)
                
                obj.input_flux = val;
                
                obj.gen.getLightCurves; 
                
                obj.input_flux = util.img.pad2size(obj.input_flux, [size(obj.gen.lc.flux,1),1], NaN); 
                
                if ~isempty(obj.gui) && obj.gui.check
                    cla(obj.gui.axes_lightcurve); 
                end
                
                obj.resetLogLikelihoodMap;
                
            end
            
        end
        
        function set.input_R(obj, val)
            
            if ~isequal(obj.input_R, val)
                
                obj.input_R = val;
                
                obj.resetLogLikelihoodMap; 
                
            end
            
        end
        
        function set.true_point(obj, val)
            
            if isempty(val)
                obj.true_point = occult.Parameters.empty;
                obj.gen.reset; 
            else
                obj.true_point = val;                
                obj.gen.reset;
                obj.gen.lc.pars.copy_from(val); % also update the generator so it shows the true LC if plotting before a run starts
                obj.gen.getLightCurves;
            end
            
        end
        
    end
    
    methods % default setups
        
        function setupQuickScan(obj)
            
            obj.use_priors = 0;
            obj.initialization_method = 'random'; 
            obj.gen.v_range = [0.2 30]; 
            obj.par_list = {'r'  'b'  'v'};
%             obj.step_sizes = [0.5 0.5 3];
            obj.circ_bounds = [0 0 0];
%             obj.num_steps = 10000;
%             obj.num_burned = 1000; 

        end
        
        function setupDeepScan(obj)
            
            obj.par_list = {'r'  'b'  'v', 'R'};
            obj.step_sizes = [0.25 0.25 3 0.1];
            
            obj.initialization_method = 'random'; 
            obj.circ_bounds = [0 0 0 0];
            obj.gen.R_range = [0 10]; 
            
            obj.use_priors = 1; 
            obj.prior_log_functions = {'', '', '', @(R) -(R-obj.input_R).^2 ./ (2.*(obj.input_R.*0.1).^2) }; 
%             obj.num_steps = 10000;
%             obj.num_burned = 1000; 

        end
        
        function setupNarrowVelocityPrior(obj) % TODO: allow user input to change the range or input physical parameters
        
            obj.gen.v_range = obj.input_v - [5.15 3.65]; % apply the range of KBO motion between circular and parabolic orbits (in FSU/s)
            if obj.gen.v_range(1)<1, obj.gen.v_range(1) = 1; end % make sure the slowest velocity is not too slow
            
            obj.step_sizes(3) = 0.1; 
            
        end
        
        function setupWideVelocityPrior(obj)
            
            obj.gen.v_range = [1 40]; 
            obj.step_sizes(3) = 1;
            
        end
                
    end
    
    methods % calculations
        
        function loadTemplateBank(obj, varargin)
            
            input = util.text.InputVars; 
            input.input_var('distance', 40, 'distance_au');
            input.input_var('frame_rate', 25); 
            input.scan_vars(varargin{:}); 
            
            f = sprintf('templates_%dAU_%dHz.mat', floor(input.distance), floor(input.frame_rate)); 
            
            f = fullfile(getenv('DATA'), 'WFAST/occultations/', f); 
            
            if exist(f, 'file')
                if obj.debug_bit 
                    fprintf('Loading templates from %s\n', f); 
                end
                
                load(f); 
                
                obj.bank = bank;
                
                % maybe copy the ranges into this object's main generator? 
                
            else
                error('Cannot find file: %s', f); 
            end
            
        end
        
        function getRandomLightcurve(obj)
            
            obj.gen.lc.pars.reset; 
            obj.gen.randomLC; 
            
        end
        
        function useSimulatedInput(obj, varargin)
            
            obj.gen.getLightCurves;
            obj.input_flux = obj.gen.lc.flux;
            
            obj.true_point = occult.Parameters;
            obj.true_point.copy_from(obj.gen.lc.pars); 
            
            if ~isempty(obj.gui) && obj.gui.check
                obj.gui.updateLightcurves; 
            end
            
        end
        
        function useSimulatedNoisyInput(obj, varargin)
            
            obj.gen.getLightCurves;
            obj.gen.generateNoise;
            obj.input_flux = obj.gen.lc.flux_noisy;
            
            obj.true_point = occult.Parameters;
            obj.true_point.copy_from(obj.gen.lc.pars); 
            
            if ~isempty(obj.gui) && obj.gui.check
                obj.gui.updateLightcurves; 
            end
            
        end
        
        function startup(obj)
            
%             if length(obj.gen.r)>1
%                 error('Must setup generator with all scalar parameters!');
%             end
            
%             obj.points(obj.num_steps,obj.num_chains) = occult.Parameters; 
            
            if ~isempty(obj.gui) && obj.gui.check
                cla(obj.gui.axes_chain);
                cla(obj.gui.axes_lightcurve);
            end
            
            obj.init_point(1,obj.num_chains) = occult.Parameters; 
            
            obj.num_successes = zeros(1, obj.num_chains); 
            
        end
        
        function finishup(obj)
            
            obj.points = obj.points(1:obj.counter, :); 
            obj.prog.finish;
            
            obj.brake_bit = 1; 
            
            if ~isempty(obj.gui) && obj.gui.check 
                
                obj.gui.update;
                
                if obj.counter>obj.num_burned
                    obj.showPosterior; 
                end
            end
            
            
            
        end
        
        function gotoBestTemplateInitialPoint(obj)
            
            if isempty(obj.bank)
                error('Must load a template bank first!'); 
            end
            
            f = obj.input_flux - 1;
            
            ff = util.vec.convolution(obj.bank.kernels, f, 'cross', 1); % filtered flux
            
            [~,idx] = util.stat.max2(abs(ff)); % find the peak in the filtered flux
            
            pars = obj.bank.pars(idx(2)); % grab a struct with some parameters
            
            for ii = 1:obj.num_chains
                
                obj.init_point(ii).copy_from(obj.gen.lc.pars); % start by getting all parameters from generator

                for jj = 1:length(obj.par_list)

                    name = obj.par_list{jj};

                    if isfield(pars, name)                    
                        obj.init_point(ii).(name) = pars.(name); 
                    end

                end

                if ismember('t', obj.par_list)
                    obj.init_point(ii).t = 0; % the template banks all have t=0 
                end

            end
            
            obj.gen.lc.pars.copy_from(obj.init_point); 
            
        end
        
        function gotoRandomInitialPoint(obj)
            
            for ii = 1:obj.num_chains

                for jj = 1:length(obj.par_list)

                    name = obj.par_list{jj}; 
                    range = obj.gen.([name '_range']); 

                    S = substruct('.', name, '()', {ii});
                    obj.gen = subsasgn(obj.gen, S, diff(range).*rand + range(1)); 

                end
                
                obj.gen.lc.pars.chi2(ii) = NaN;
                obj.gen.lc.pars.ndof(ii) = NaN; 
                obj.gen.lc.pars.logl(ii) = NaN; 
                obj.gen.lc.pars.likelihood(ii) = 0; 
    
            end 
            
            obj.init_point = occult.Parameters.empty;
            obj.init_point(1,obj.num_chains) = occult.Parameters;
            obj.init_point.copy_from(obj.gen.lc.pars); 
            
        end
                
        function [log_likelihood, r, b, v, R] = sampleGridLikelihood(obj, varargin)
            
            if isempty(obj.input_flux)
                error('Cannot run MCMC without an input flux! Use useSimulatedInput() or useSimulatedNoisyInput() or input a lightcurve manually.'); 
            end
            
            input = util.text.InputVars;
            input.input_var('star_size', obj.input_R, 'stellar size');
            input.input_var('radius_step', 0.25); 
            input.input_var('impact_step', 0.25); 
            input.input_var('velocity_step', 2.5); 
            input.scan_vars(varargin{:}); 
            
            if isempty(input.star_size)
                input.star_size = 1; % in case input_R is not given
            end
            
            r = obj.gen.r_range(1):input.radius_step:obj.gen.r_range(2); 
            b = obj.gen.b_range(1):input.impact_step:obj.gen.b_range(2); 
            v = obj.gen.v_range(1):input.velocity_step:obj.gen.v_range(2); 
            R = input.star_size; 
            
            M = ones(length(b), length(v)); % matrix to fit the sizes of b and v
            
            B = b'.*M;
            V = v.*M;
            
            obj.gen.reset;
            obj.gen.R = input.star_size;
            obj.gen.t = 0;
            obj.gen.b = B(:); % linearize to get all options
            obj.gen.v = V(:); % linearize to get all options
            
            log_likelihood = NaN(length(r), length(b), length(v)); 
            
            for ii = 1:length(r)
                
                obj.gen.r = r(ii); 
                
                LL = obj.calcLikelihood; 
                
                log_likelihood(ii,:,:) = reshape(LL, [length(b), length(v)]); 
                
            end
            
            obj.log_likelihood_map = log_likelihood;
            obj.map_r = r;
            obj.map_b = b;
            obj.map_v = v;
            obj.map_R = R; 
            
        end
        
        function points = searchGoodPoints(obj, varargin) % find good starting points
            
            if ~isempty(obj.input_errors)
                e = obj.input_errors;
            else
                e = 1./obj.gen.snr;
            end
            
            chi2 = nansum(((obj.input_flux - 1)/e).^2);
            ndof = nnz(~isnan(obj.input_flux)) - 3; % assume parameters are r,b,v, only
            
%             base_likelihood = chi2cdf(chi2, ndof, 'upper'); 
            logl_base = -0.5*chi2;

            if isempty(obj.log_likelihood_map)
                [LL, r, b, v, R] = obj.sampleGridLikelihood(varargin{:});
            else
                LL = obj.log_likelihood_map; 
                r = obj.map_r;
                b = obj.map_b;
                v = obj.map_v;
                R = obj.map_R; 
            end
            
            idx = LL>base_likelihood+log(2);
            
            stats = regionprops3(idx);
                        
            points = occult.Parameters.empty;
            
            N = min(obj.max_num_chains, height(stats)); 
            
            for ii = 1:N
                
                pos = round(stats{ii, 'Centroid'}); % the order is x,y,z so b,r,v
                
                points(ii) = occult.Parameters;
                points(ii).r = r(pos(2)); 
                points(ii).b = b(pos(1)); 
                points(ii).v = v(pos(3)); 
                points(ii).R = R; 
                
            end
            
        end
        
        function takeStep(obj)
            
            for jj = 1:length(obj.par_list)

                name = obj.par_list{jj}; 
                range = obj.gen.([name '_range']); 
                obj.gen.(name) = normrnd(obj.gen.(name), obj.step_sizes(jj).*ones(1,obj.num_chains)); 
                
                for ii = 1:obj.num_chains

                    S = substruct('.', name, '()', {ii});

                    if obj.circ_bounds(jj)

                        for ii = 1:1000
                            
                            if subsref(obj.gen, S)>range(2)
                                delta = subsref(obj.gen, S) - range(2);
                                obj.gen = subsasgn(obj.gen, S, range(1) + delta); % circle back the rest of the way from the lower bound
                            elseif subsref(obj.gen, S)<range(1)
                                delta = range(1) - subsref(obj.gen, S);
                                obj.gen = subsasgn(obj.gen, S, range(2) - delta); % circle back the rest of the way from the upper bound
                            else
                                break; % not out of bounds! 
                            end
                            
                        end

                    else % reflect back
                        
                        for ii = 1:1000
                            
                            if subsref(obj.gen, S)>range(2)
                                delta = subsref(obj.gen, S) - range(2);
                                obj.gen = subsasgn(obj.gen, S, range(2) - delta); % reflect the next point off the upper edge of the range
                            elseif subsref(obj.gen, S)<range(1)
                                delta = range(1) - subsref(obj.gen, S);
                                obj.gen = subsasgn(obj.gen, S, range(1) + delta); % leave the point at the lower edge of the range
                            else
                                break; % not out of bounds! 
                            end
                            
                        end
                    end 

                end % for ii (num_chains)

            end % for jj (par list)

        end
        
        function LL = calcLikelihood(obj)
            
            obj.gen.getLightCurves; 
            
            if ~isempty(obj.input_errors)
                e = obj.input_errors;
            else
                e = 1./obj.gen.snr;
            end

            f1 = obj.gen.lc.flux;
            f2 = obj.input_flux;

            chi2 = nansum(((f1-f2)./e).^2, 1); 

            obj.gen.lc.pars.chi2 = chi2;
            obj.gen.lc.pars.ndof = sum(~isnan(f1),1)-length(obj.par_list);
            
            for ii = 1:length(chi2)

%                 L = chi2cdf(chi2(ii),, 'upper'); % do we need to subtract these parameters from the ndof??
                LL = -0.5.*chi2(ii); % moved to log-likelihood for better stability
                
                if obj.use_priors
                    for jj = 1:length(obj.prior_log_functions)
                        if ~isempty(obj.prior_log_functions{jj})
                            values = obj.gen.(obj.par_list{jj});
                            % multiply by the value of the function at the given point in parameter space
                            LL = LL + obj.prior_log_functions{jj}(values(ii)); % assume prior functions give log as well 
                        end
                    end
                end
                
                obj.gen.lc.pars.logl(ii) = LL; 
                obj.gen.lc.pars.likelihood(ii) = exp(LL);

                % likelihood is zero for parameters that are out of bounds
                for jj = 1:length(obj.par_list)

                    S = substruct('.', obj.par_list{jj}, '()', {ii});

                    value = subsref(obj.gen, S);
                    range = obj.gen.([obj.par_list{jj} '_range']); 

                    if value<range(1) || value>range(2)
                        obj.gen.lc.pars.logl(ii) = -Inf; 
                        obj.gen.lc.pars.likelihood(ii) = 0;
                        break; % no need to check other parameters
                    end

                end
                
            end
            
            if nargout>0
                LL = obj.gen.lc.pars.logl;
            end

        end
        
        function run(obj, varargin)
            
            import util.text.cs;
            
            input = util.text.InputVars;
            input.input_var('plot', false);
            input.input_var('ax', [], 'axes', 'axis');
            input.scan_vars(varargin{:});
            
            if ~ismember('plot', input.list_scan_properties) && ~isempty(obj.gui) && obj.gui.check
                input.plot = true; 
            end
            
            if isempty(obj.input_flux)
                error('Cannot run MCMC without an input flux! Use useSimulatedInput() or useSimulatedNoisyInput() or input a lightcurve manually.'); 
            end
            
            obj.reset;
            obj.startup;
            
            on_cleanup = onCleanup(@() obj.finishup); % make sure to wrap up: truncate the chain, shut down the progress bar
            
            if input.plot
                
                if isempty(input.ax)
                    if ~isempty(obj.gui) && obj.gui.check
                        input.ax = obj.gui.axes_chain; 
                    else
                        input.ax = gca;
                    end
                end
                
            end
            
            obj.prog.start(obj.num_steps);

            if cs(obj.initialization_method, 'search')
                obj.init_point = obj.searchGoodPoints;
                if isempty(obj.init_point)
                    error('Could not find any good starting points...'); 
                end
                obj.num_chains = length(obj.init_point); 
            elseif cs(obj.initialization_method, 'bank')
                obj.gotoBestTemplateInitialPoint; 
            elseif cs(obj.initialization_method, 'random')
                obj.gotoRandomInitialPoint;
            else
                error('Unknown initialization option "%s". Use "search", "bank" or "random" instead...', obj.initialization_method); 
            end
            
            obj.gen.reset;
            obj.gen.lc.pars.copy_from(obj.init_point); 
            
            obj.calcLikelihood; % get the first point likelihood/chi2

            obj.points(obj.num_steps, obj.num_chains) = occult.Parameters; 

            obj.points(1,:).copy_from(obj.gen.lc.pars); % automatically accept first point... 
            
            obj.brake_bit = 0;
            
            obj.counter = 1; 
            
            for jj = 2:obj.num_steps

                if obj.brake_bit, break; end
                
                obj.prog.showif(jj);

                obj.takeStep; % move the generator to a nearby random point

                obj.calcLikelihood;
                
                if obj.debug_bit>2
                    obj.gen.lc.pars.printout;
                end
                
                obj.points(jj,:).copy_from(obj.gen.lc.pars); % copy all parameters from generator into different points on the chains
                
                for ii = 1:obj.num_chains
                    
%                     ratio = obj.gen.lc.pars.likelihood(ii)./obj.points(jj-1,ii).likelihood; % compare the new potential point with the last point

                    log_ratio = obj.gen.lc.pars.logl(ii) - obj.points(jj-1,ii).logl;
                    
                    if isnan(log_ratio) || log(rand)<log_ratio % if ratio is big, we are likely to take the new point
                        if length(obj.num_successes)<ii
                            obj.num_successes(ii) = 1;
                        else
                            obj.num_successes(ii) = obj.num_successes(ii) + 1;
                        end
                        
                        obj.points(jj,ii).counts = 1;
                        
                        if obj.counter>obj.num_burned && ~(obj.best_point.logl>obj.points(jj,ii).logl) % keep track of the best fit point
                            obj.best_point.copy_from(obj.points(jj,ii)); 
                        end

                    else % point is rejected, repeat the previous point
                        obj.points(jj,ii).copy_from(obj.points(jj-1,ii));
                        obj.points(jj,ii).counts = obj.points(jj-1,ii).counts + 1;
                        obj.points(jj,ii).weight = 0; % don't count these points! 
                    end

                end
                
                obj.gen.lc.pars.copy_from(obj.points(jj,:)); % get the new point positions back into the generator in case we decided to go back to the previous point 
                
                obj.counter = obj.counter + 1;
                
                if input.plot && obj.plot_every>0 && (obj.plot_every==1 || mod(obj.counter, obj.plot_every)==1)
                    
                    obj.plot('burn', 1, 'ax', input.ax, 'sparse', obj.plot_every); 
                    
                    if ~isempty(obj.gui) && obj.gui.check
                        obj.gui.updateLightcurves; 
                    end
                    
                    drawnow;
                    
                end
                                
                if ~isempty(obj.gui) && obj.gui.check
                    obj.gui.update;
                end
                
            end
                        
        end
        
        function [pass, likelihood, acceptance] = calcChainProps(obj, varargin)

            input = util.text.InputVars;
            input.input_var('success_ratio', 0.05); % minimal number of successes (relative to total steps) for a chain to be included
            input.input_var('likelihood', []); % minimal mean log-likelihood needed for a chain to be included
            input.scan_vars(varargin{:}); 
            
            if isempty(input.likelihood)
                input.likelihood = -Inf; 
            end
            
            for ii = 1:obj.getNumChains
                
                acceptance(ii) = obj.num_successes(ii)./obj.counter;
                likelihood(ii) = nanmean(obj.getResult('logl', true, ii));
                
                if ~isempty(input.success_ratio)
                    pass(ii) = acceptance(ii) >= input.success_ratio && ... 
                        likelihood(ii) >= input.likelihood;
                end
                
            end

        end
        
        function [pass, mean_chi2] = findGoodChains(obj, varargin)
            
            input = util.text.InputVars;
            input.input_var('sigma', 3); % how many MADs above the noise should outliers be
            input.scan_vars(varargin{:}); 
            
            N = obj.getNumChains;
            
            mean_chi2 = zeros(1, N);
            
            for ii = 1:N
%                 mean_chi2(ii) = nanmean([obj.points(:,ii).chi2]); 
                mean_chi2(ii) = nanmean(obj.getResults('chi2', true, ii)); 
            end
            
            if N > 4
                scat = mad(mean_chi2,1); % median deviation skips outliers
                aver = median(mean_chi2); % median average skips outliers
                pass = mean_chi2 - aver < scat * input.sigma; % low chi2 are also accepted, but high outliers are removed
            else
                pass = true(1,N); 
            end
            
        end
        
        function [N, x, y] = calcPosterior(obj, varargin)
            
            input = util.text.InputVars;
            input.input_var('pars', obj.show_posterior_pars); 
            input.input_var('success_ratio', 0.05); % minimal number of successes (relative to total steps) for a chain to be included
            input.input_var('likelihood', []); % minimal mean likelihood needed for a chain to be included
            input.input_var('weights', false, 'use_weights');
            input.input_var('burn', false); 
            input.input_var('oversample', 5); 
            input.scan_vars(varargin{:}); 
            
            if obj.counter==0
                N = 0;
                x = [];
                y = [];
                return;
            end
            
            chain_num = find(obj.calcChainProps('success', input.success_ratio, 'likelihood', input.likelihood));
            
<<<<<<< HEAD
            x = obj.getResult(input.pars{1}, ~input.burn, chain_num); 
            y = obj.getResult(input.pars{2}, ~input.burn, chain_num); 
            w = obj.getResult('weight', ~input.burn, chain_num); 
            
%             x = [obj.points(idx1, idx2).(input.pars{1})];
%             y = [obj.points(idx1, idx2).(input.pars{2})];
%             w = logical([obj.points(idx1, idx2).weight]);
=======
%             for ii = 1:size(obj.points,2)
%                 
%                 if ~isempty(input.success_ratio)
%                     idx2(ii) = obj.num_successes(ii)./obj.counter > input.success_ratio && ... 
%                         nanmean([obj.points(idx1,ii).likelihood])> input.likelihood;
%                 end
%                 
%             end

%             idx2 = find(obj.calcChainProps('success', input.success_ratio, 'likelihood', input.likelihood)); 
            idx2 = obj.findGoodChains; 
            x = [obj.points(idx1, idx2).(input.pars{1})];
            y = [obj.points(idx1, idx2).(input.pars{2})];
            w = logical([obj.points(idx1, idx2).weight]);
>>>>>>> 003180ca
            
            if input.weights
                x = x(w);
                y = y(w); 
            end
            
            idx_x = find(strcmp(input.pars{1}, obj.par_list), 1, 'first');
            dx = obj.step_sizes(idx_x)/input.oversample; 

            idx_y = find(strcmp(input.pars{2}, obj.par_list), 1, 'first');
            dy = obj.step_sizes(idx_y)/input.oversample; 
            
            if isempty(x)
                N = [];
                x = [];
                y = [];
            else
                [N, Ex, Ey] = histcounts2(x, y, 'BinWidth', [dx, dy], 'Normalization','probability');
                N = N';
                x = repmat(Ex(1:end-1)+dx/2, [size(N,1),1]);                 
                y = repmat(Ey(1:end-1)'+dy/2, [1, size(N,2)]); 
            end
            
            obj.posterior_prob = N;
            obj.post_pars = input.pars;
            obj.post_x_axis = x;
            obj.post_y_axis = y; 
            obj.post_options = input; 
            
        end
        
        function [med, lower, upper] = getMedianAndBounds(obj, par, percentile, skip_burn)
            
            if nargin<3 || isempty(percentile)
                percentile = 68; 
            end
            
            if percentile>1
                percentile = percentile/100;
            end
            
            if nargin<4 || isempty(skip_burn)
                skip_burn = 1;
            end
            
%             p = obj.points;
%             if skip_burn
%                 p = p(1:obj.num_burned,:); 
%             end
%             
%             values = [p(:).(par)];
            
            values = obj.getResult(par, skip_burn); 
            N = length(values); 
            
            % for even N these will be the same
            mid_idx1 = floor((N+1)/2); 
            mid_idx2 = ceil(N/2); 
            
            lower_frac = (1-percentile)/2; 
            lower_idx = floor(lower_frac.*N); 
            
            upper_frac = (1+percentile)/2; 
            upper_idx = ceil(upper_frac.*N); 
            
            v_sort = sort(values); 
            
            med = (v_sort(mid_idx1) + v_sort(mid_idx2))/2; % median value is the average of middle two elements, unless N is odd, so they are the same element
            lower = v_sort(lower_idx); 
            upper = v_sort(upper_idx); 
            
        end
        
        function [best, lower, upper] = getSmallestBounds(obj, par, percentile, skip_burn)
            
            if nargin<3 || isempty(percentile)
                percentile = 68; 
            end
            
            if percentile>1
                percentile = percentile/100;
            end
            
            if nargin<4 || isempty(skip_burn)
                skip_burn = 1;
            end
            
<<<<<<< HEAD
%             p = obj.points;
%             if skip_burn
%                 p = p(1:obj.num_burned,:); 
%             end
%             
%             values = [p(:).(par)];
            values = obj.getResult(par, skip_burn); 
            
            [lower, upper, center] = util.stat.dist_bounds(values, 'fraction', percentile); 
=======
            p = obj.points;
            if skip_burn
                p = p(1:obj.num_burned,:); 
            end
                        
            p = p(:,obj.findGoodChains); % only take good chains
            
            values = [p(:).(par)];
            
            [lower, upper, best] = util.stat.dist_bounds(values, 'fraction', percentile); 
>>>>>>> 003180ca
            
%             N = length(values); 
%             
%             sorted_values = sort(values); 
%             
%             func = @(lb) obj.find_upper_bound(sorted_values, lb, percentile) - lb; % loss function: distance between lower and upper bounds
%             
%             lower_bound_guess = sorted_values(floor((1-percentile)/2.*N));
%             
%             lower = fminsearch(func, lower_bound_guess); 
%             upper = obj.find_upper_bound(sorted_values, lower, percentile); 
%             center = (upper+lower)/2; 
                        
        end
        
        function upper_bound = find_upper_bound(~, sorted_values, lower_bound, percentile)
        
            N = length(sorted_values);
            idx_low = find(sorted_values>lower_bound, 1, 'first'); 
            idx_high = ceil(idx_low+percentile*N); 
            if idx_high<=N
                upper_bound = sorted_values(idx_high); 
            else
                upper_bound = Inf;
            end
            
%             fprintf('low: %4.2f | high: %4.2f\n', lower_bound, upper_bound); 
            
        end
        
        function flagBadPoints(obj)
            
            pass = obj.findGoodChains; 
            
            [obj.points(1:obj.num_burned, :).burn] = deal(true);
            [obj.points(1:obj.num_burned, :).good] = deal(false);
            [obj.points(:, ~pass).good] = deal(false);
            
        end
        
        function pointsToTable(obj)
            
            if ~isempty(obj.points)
                
                obj.flagBadPoints;
                
                names = [obj.par_list, {'chi2', 'ndof', 'logl', ...
                    'counts', 'weight', 'chain', 'burn', 'good'}];
                
                obj.results = cell2table(cell(numel(obj.points), length(names)), ...
                    'VariableNames', names);
                
                for ii = 1:size(obj.points,2)
                    [obj.points(:,ii).chain] = deal(ii); % make sure each point knows which chain it came from
                end
                
                [obj.points(1:obj.num_burned,:).burn] = deal(1); 
                
                for ii = 1:length(names)
                    obj.results.(names{ii}) = [obj.points.(names{ii})]'; 
                end
                
                obj.points = occult.Parameters.empty;
                
            end
            
        end
        
    end
    
    methods % plotting tools / GUI
        
        function plot(obj, varargin)
            
            input = util.text.InputVars;
            input.input_var('pars', obj.show_chain_pars); 
            input.input_var('burn', false); 
            input.input_var('sparse', []); % show only one point every N points
            input.input_var('full_titles', false, 'titles'); 
            input.input_var('ax', [], 'axes', 'axis');
            input.input_var('font_size', 18); 
            input.input_var('hold', false); 
            input.scan_vars(varargin{:});
            
            if obj.counter==0
                return; 
            end
            
            if isempty(input.ax)
                
                if ~isempty(obj.gui) && obj.gui.check
                    input.ax = obj.gui.axes_chain; 
                else
                    input.ax = gca;
                end
                
            end
            
            hold_state = input.ax.NextPlot; 
            
            if input.hold
                input.ax.NextPlot = 'add'; 
            end
            
            if isempty(input.pars)
                input.pars = obj.par_list(1:min(3,length(obj.par_list))); % just show the first 3 pars
            end
            
            if ischar(input.pars)
                input.pars = {input.pars};
            end
            
            if isempty(input.sparse)
                step = 1;
            else
                step = input.sparse; 
            end
            
            sz = ones(obj.counter, 1); 
%             colors = {'b', 'r', 'g', 'm'};
            shapes = {'o', 'p', 's', 'v'}; 
            
            N = min(obj.counter, obj.num_burned); 
            if input.burn
                sz(1:N) = 5;
            else
                sz(1:N) = NaN;
            end
            
            sz(N+1:end) = 20; 
            
            % which chains are good?
            [pass, mean_chi] = obj.findGoodChains;
            
            if length(input.pars)==1 % just show the distribution of this one parameter I guess... 
                
                histogram(input.ax, p1);
                
            elseif length(input.pars)==2
                
                error('need to fix this option to be more like 3 pars...'); 
                
                p2 = [obj.points.(input.pars{2})];
                                
                scatter(input.ax, p1(obj.num_burned:end), p2(obj.num_burned:end), 20, counts(obj.num_burned:end), 'o', 'filled');
                
                if input.burn
                    hold(input.ax, 'on'); 
                    scatter(input.ax, p1(1:obj.num_burned), p2(1:obj.num_burned), 10, counts(1:obj.num_burned), 'o');
                end

                % the X limits and labels are added in the end
                ylabel(input.ax, input.pars{2});
                input.ax.YLim = obj.gen.([input.pars{2} '_range']);

                hcb = colorbar(input.ax); 
                ylabel(hcb, 'number of repeats'); 
                
            elseif length(input.pars)==3
                
                h = findobj(input.ax, 'Type', 'Scatter'); 
                
                N = min(obj.num_chains, obj.show_num_chains); 
                
                sz = sz(1:step:obj.counter);
                
                for ii = 1:N
                    % TODO: refactor to use the table not just the points
                    p1 = [obj.points(1:step:obj.counter,ii).(input.pars{1})]';
                    p2 = [obj.points(1:step:obj.counter,ii).(input.pars{2})]';
                    p3 = [obj.points(1:step:obj.counter,ii).(input.pars{3})]';
%                     lkl = [obj.points(1:obj.counter,ii).likelihood]'; % used only for calculating the mean likelihood of each chain
                    
                    if pass(ii)
                        accepted = 'accepted';
                    else
                        accepted = 'rejected';
                    end
                    
                    leg_str = sprintf('Chain %d (\\langle\\chi^2\\rangle=%3.1f, %s)', ii, mean_chi(ii), accepted);
                    if isempty(h) || length(h)~=N || ~isvalid(h(ii))
                        N_colors = size(input.ax.ColorOrder,1);
                        col_idx = mod(ii-1, N_colors) + 1; 
                        sha_idx = floor((ii-1)/N_colors) + 1; 
                        h(ii) = scatter3(input.ax, p1, p2, p3, sz, input.ax.ColorOrder(col_idx,:), shapes{sha_idx}, 'filled');
%                         h(ii).DisplayName = sprintf('Chain %d (acc=%3.1f%%, lkl=%4.2g)', ...
%                             ii, 100*obj.num_successes(ii)./obj.counter, nanmean(lkl(obj.num_burned+1:end,1))); 
                        h(ii).DisplayName =  leg_str;
                        input.ax.NextPlot = 'add';                 
                    else
                        h(N-ii+1).XData = p1; 
                        h(N-ii+1).YData = p2;
                        h(N-ii+1).ZData = p3;
                        h(N-ii+1).SizeData = sz;
                        
%                         h(N-ii+1).DisplayName = sprintf('Chain %d (acc=%3.1f%%, lkl=%4.2g)', ...
%                             ii, 100*obj.num_successes(ii)./obj.counter, nanmean(lkl(obj.num_burned+1:end,1),1)); 
                        h(N-ii+1).DisplayName = leg_str;
                        input.ax.NextPlot = 'add';  
                    end

                end
                
                input.ax.NextPlot = 'replace'; 
                
                % the X limits and labels are added in the end
                if input.full_titles
                    ylabel(input.ax, obj.title_strings.(input.pars{2}));
                else
                    ylabel(input.ax, input.pars{2});
                end
                
                input.ax.YLim = obj.gen.([input.pars{2} '_range']);
                
                if input.full_titles
                    zlabel(input.ax, obj.title_strings.(input.pars{3}));
                else
                    zlabel(input.ax, input.pars{3});
                end
                
                input.ax.ZLim = obj.gen.([input.pars{3} '_range']);
                
%                 input.ax.CLim = [0 1]; 
%                 hcb = colorbar(input.ax); 
%                 ylabel(hcb, 'likelihood'); 
                
            end
        
            if input.full_titles
                xlabel(input.ax, obj.title_strings.(input.pars{1}));
            else
                xlabel(input.ax, input.pars{1});
            end
            
            input.ax.FontSize = input.font_size;
            
            input.ax.XLim = obj.gen.([input.pars{1} '_range']);
            
            input.ax.NextPlot = hold_state;
            
            for ii = 1:length(h)
                h(ii).ButtonDownFcn = @obj.callback_click_point; 
            end
            
            legend(input.ax, 'Location', 'NorthEastOutside'); 
            
        end
        
        function callback_click_point(obj, ~, ev)
            
            if obj.debug_bit, fprintf('clicked point at '); end
            
            p = obj.points(:); 
            
            deltas = zeros(length(p), length(obj.par_list)); 

            for ii = 1:length(obj.par_list)
                deltas(:,ii) = ([p.(obj.par_list{ii})] - ev.IntersectionPoint(ii)).^2;
            end

            deltas = sum(deltas,2); 
            
            [~, idx] = min(deltas); 
            
            clicked_point = p(idx);
            
            chain_idx = floor((idx-1)/size(obj.points,1)) + 1;
            
            obj.gen.lc.pars.reset; 
            obj.gen.lc.pars.copy_from(clicked_point); 

            if obj.debug_bit, clicked_point.printout; end

            if ~isempty(obj.gui) && obj.gui.check
                cla(obj.gui.axes_lightcurve); 
                obj.plotLightcurves('ax', obj.gui.axes_lightcurve, 'color', chain_idx); 
                obj.gui.update;
            end
            
        end
        
        function plotLightcurves(obj, varargin)
            
            import util.text.print_vec; 
            
            input = util.text.InputVars;
            input.input_var('ax', [], 'axes', 'axis');
            input.input_var('color', []); 
            input.input_var('font_size', 16); 
            input.scan_vars(varargin{:}); 
            
            if isempty(input.ax)
                
                if ~isempty(obj.gui) && obj.gui.check
                    input.ax = obj.gui.axes_lightcurve; 
                else
                    input.ax = gca;
                end
                
            end
            
            obj.gen.getLightCurves;
            t = obj.gen.lc.time;
            f = obj.gen.lc.flux; 
            
            h = findobj(input.ax, 'Type', 'Line');
            
            if ~isempty(obj.points) % there are active chains
                N = min(obj.num_chains, obj.show_num_chains); 
            elseif ~isempty(obj.true_point) % no chains, but we can show the true point
                N = 1;
            else % no chains and no true point, will show nothing
                N = 0;
            end
            
            if isempty(h) || ~isvalid(h(1)) || N~=length(h)-1
                
                delete(input.ax.Children); 
                f_input = util.img.pad2size(obj.input_flux, [size(f,1),1], 1); 
                plot(input.ax, t, f_input, 'dk', 'LineWidth', 3, 'DisplayName', 'Input flux'); 
                
                if ~isempty(obj.points) || ~isempty(obj.true_point)
                    h = obj.gen.lc.plot('ax', input.ax, 'hold', true, 'legend', true, 'noise', false, 'FontSize', input.font_size, 'number', N);
                end
                
                N = length(h); % make sure N is smaller if there aren't that many plots... 
                
                if ~isempty(input.color) % use this color for the first non-input-flux plot

                    if ischar(input.color) || length(input.color)==3
                        h.Color = input.color;
                    elseif isscalar(input.color)
                        h.Color = input.ax.ColorOrder(input.color,:);
                    end

                end

            else
                for ii = 1:N
                    h(N-ii+1).XData = t; 
                    h(N-ii+1).YData = f(:,ii); 
                    h(N-ii+1).DisplayName = sprintf('r= %4.2f | b= %4.2f | v= %4.2f', obj.gen.r(ii), obj.gen.b(ii), obj.gen.v(ii)); 
                end
            end
            
            delete(findobj(input.ax, 'Type', 'Text')); 
            
            title(input.ax, ''); 
            input.ax.YLim = [-0.2 1.4]; 
            
            input.ax.FontSize = input.font_size; 
            
            chi2 = obj.gen.lc.pars.chi2;
            
            ndof = nnz(~isnan(obj.input_flux))-length(obj.par_list);
            
            if ~isempty(obj.points)
                text(input.ax, t(10), 0.3, sprintf('chi2 (dof=%d) = %s', ...
                    ndof, print_vec(round(chi2(1:N)), ', ')), 'FontSize', input.font_size); 

                text(input.ax, t(10), 0.1, sprintf('chi2/dof = %s', ...
                    print_vec(round(chi2(1:N)./ndof,1), ', ')), 'FontSize', input.font_size); 

                text(input.ax, t(10), -0.1, sprintf('likelihood= %s', ...
                    sprintf('10^{%4.1f} ',obj.gen.lc.pars.logl(1:N)./log(10))),...
                    'FontSize', input.font_size); 
            end
            
        end
        
        function mode = showPosterior(obj, varargin)
            
            input = util.text.InputVars;
            input.input_var('pars', obj.show_posterior_pars); 
            input.input_var('burn', false); 
            input.input_var('ax', [], 'axes', 'axis');
            input.input_var('font_size', 18); 
            input.input_var('contour', true); 
            input.input_var('inner_titles', true); 
            input.input_var('full_titles', false, 'titles'); 
            input.input_var('bounds', true); 
            input.input_var('true_point', true); 
            input.input_var('best_point', false); 
            input.input_var('horizontal', false); 
            input.input_var('hold', false); 
            input.input_var('legend', false); 
            input.scan_vars(varargin{:});
            
            if obj.counter==0
                return;
            end
            
            if ischar(input.pars)
                input.pars = {input.pars}; 
            end
            
            if isempty(input.ax)
                
                if ~isempty(obj.gui) && obj.gui.check
                    input.ax = obj.gui.axes_posterior; 
                else
                    input.ax = gca;
                end
                
            end
            
            if input.hold
                hold(input.ax, 'on'); 
            end
            
            if isempty(input.pars)
                error('Must specify which parameters to show!'); 
            elseif isscalar(input.pars)
                
                [mode, lower, upper] = obj.getSmallestBounds(input.pars{1}, 68, ~input.burn);
            
                if ~input.horizontal % vertical option
                    
%                     h = histogram(input.ax, [obj.points(1:obj.num_burned,:).(input.pars{1})]); 
                    h = histogram(input.ax, obj.getResult(input.pars{1}, true)); 
                    
                    hold(input.ax, 'on'); 

                    x_title = input.pars{1};
                    if input.full_titles
                        x_title = obj.title_strings.(x_title);                    
                    end

                    y_title = 'Number of points'; 

                    input.ax.YLim = input.ax.YLim; % this somehow makes the area and line plots fit the limits
                    
                    if input.bounds
                        h_bounds = fill(input.ax, [lower upper upper lower], ...
                            [[1 1].*input.ax.YLim(2) [1 1].*input.ax.YLim(1)], 'm', ...
                             'EdgeColor', 'none', 'FaceAlpha', 0.2); 
                        
                        input.ax.Children = circshift(input.ax.Children, 1); 
                        
                        h_middle = plot(input.ax, mode.*[1 1], input.ax.YLim, ':m', 'LineWidth', 2.5); 
                    end
                    
                    if ~isempty(obj.true_point) && input.true_point
                        h_true = plot(input.ax, obj.true_point.(input.pars{1}).*[1 1], input.ax.YLim, '-g', 'LineWidth', 2); 
                        h_true.DisplayName = sprintf('%s= %4.1f (true)', ...
                            input.pars{1}, obj.true_point.(input.pars{1}));
                    end

                    if ~isempty(obj.best_point) && input.best_point
                        h_best = plot(input.ax, obj.best_point.(input.pars{1}).*[1 1], input.ax.YLim, '--r', 'LineWidth', 2); 
                        h_best.DisplayName = sprintf('Best: %s= %4.1f', ...
                            input.pars{1}, obj.best_point.(input.pars{1}));
                    end
                    
                    input.ax.XLim = obj.gen.([input.pars{1} '_range']); 
                    
                    h_bounds.HandleVisibility = 'off';
%                     h_middle.HandleVisibility = 'off';
                    
                else % horizontal option
                    
%                     h = histogram(input.ax, [obj.points(1:obj.num_burned,:).(input.pars{1})], 'Orientation', 'Horizontal');
                    h = histogram(input.ax, obj.getResult(input.pars{1}, true), 'Orientation', 'Horizontal');
                
                    y_title = input.pars{1};
                    if input.full_titles
                        y_title = obj.title_strings.(y_title);                    
                    end

                    x_title = 'Number of points'; 

                    input.ax.XLim = input.ax.XLim; % this somehow makes the area and line plots fit the limits
                    
                    hold(input.ax, 'on'); 

                    if input.bounds
                        h_bounds = fill(input.ax, [[1 1].*input.ax.XLim(2) [1 1].*input.ax.XLim(1)],...
                            [lower upper upper lower], 'm', ...
                             'EdgeColor', 'none', 'FaceAlpha', 0.2); 
                        
                        input.ax.Children = circshift(input.ax.Children, 1); 
                        
                        h_middle = plot(input.ax, input.ax.XLim, mode.*[1 1], ':m', 'LineWidth', 2.5); 
                    end
                    
                    if ~isempty(obj.true_point) && input.true_point
                        h_true = plot(input.ax, input.ax.XLim, obj.true_point.(input.pars{1}).*[1 1], '-g', 'LineWidth', 2); 
                        h_true.DisplayName = sprintf('%s= %4.1f (true)', ...
                            input.pars{1}, obj.true_point.(input.pars{1}));
                    end

                    if ~isempty(obj.best_point) && input.best_point
                        h_best = plot(input.ax, input.ax.XLim, obj.best_point.(input.pars{1}).*[1 1], '--r', 'LineWidth', 2); 
                        h_best.DisplayName = sprintf('Best: %s= %4.1f', ...
                            input.pars{1}, obj.best_point.(input.pars{1}));
                    end

                    input.ax.YLim = obj.gen.([input.pars{1} '_range']); 
                    
%                     input.ax.Children = circshift(input.ax.Children, 1); 
                    
                    h_bounds.HandleVisibility = 'off';
%                     h_middle.HandleVisibility = 'off';
                    
                end
                
                h.FaceAlpha = 1;
                h.FaceColor = [1 1 1].*0.7; 
                
                if input.legend
                    
                    h.DisplayName = 'marginal posterior'; 
                    h_middle.DisplayName = sprintf('%s= %4.2f_{-%4.1f}^{+%4.1f}', ...
                        input.pars{1}, mode, mode-lower, upper-mode); 
                    h_bounds.DisplayName = '68% confidence';
                    
                    if input.horizontal
                        if mode<mean(input.ax.YLim)
                            l_pos = 'NorthEast'; 
                        else
                            l_pos = 'SouthEast'; 
                        end
                    else
                        if mode<mean(input.ax.XLim)
                            l_pos = 'NorthEast'; 
                        else
                            l_pos = 'NorthWest'; 
                        end
                    end
                end
                
            elseif length(input.pars)==2
                
                [N,x,y] = obj.calcPosterior(varargin{:}); 
                if isempty(N)
                    disp('None of the chains passed the posterior calculation conditions'); 
                    return;
                end
                
                x_title = input.pars{1};
                y_title = input.pars{2};
                if input.full_titles
                    x_title = obj.title_strings.(x_title);
                    y_title = obj.title_strings.(y_title);
                end

                if input.contour
                    [M,c] = contour(input.ax, x, y, N, '-k'); 
                else
                    imagesc(input.ax, x(1,:), y(:,1), N); 
                    axis(input.ax, 'xy'); 
                    colormap(flip(gray)); 
                    input.ax.CLim = [0 prctile(N(:), 98)]; 
                end

                
                input.ax.XLim = obj.gen.([input.pars{1} '_range']); 
                input.ax.YLim = obj.gen.([input.pars{2} '_range']); 
                
                hold(input.ax, 'on'); 

                if ~isempty(obj.true_point) && input.true_point
                    h_true = plot(input.ax, obj.true_point.(input.pars{1}), obj.true_point.(input.pars{2}), 'og', 'MarkerSize', 10, 'MarkerFaceColor', 'g'); 
                    h_true.DisplayName = sprintf('True point: %s= %4.2f | %s= %4.2f', ...
                            input.pars{1}, obj.true_point.(input.pars{1}), ...
                            input.pars{2}, obj.true_point.(input.pars{2}));
                end

                if ~isempty(obj.best_point) && input.best_point
                    h_best = plot(input.ax, obj.best_point.(input.pars{1}), obj.best_point.(input.pars{2}), '+r', 'MarkerSize', 20); 
                    h_best2 = plot(input.ax, obj.best_point.(input.pars{1}), obj.best_point.(input.pars{2}), 'or', 'MarkerSize', 20); 
                    h_best.DisplayName = sprintf('True point: %s= %4.2f | %s= %4.2f', ...
                            input.pars{1}, obj.true_point.(input.pars{1}), ...
                            input.pars{2}, obj.true_point.(input.pars{2}));
                    h_best2.HandleVisibility = 'off'; 
                end
                
            else % more than 2 pars
                error('Must specify one or two parameters!'); 
            end

            if input.inner_titles
                util.plot.inner_title(x_title, 'Position', 'Bottom', 'ax', input.ax); 
                util.plot.inner_title(y_title, 'Position', 'Left', 'ax', input.ax); 
                util.plot.inner_title('Posterior', 'Position', 'Top', 'ax', input.ax); 
            else
                xlabel(input.ax, x_title); 
                ylabel(input.ax, y_title); 
            end

            input.ax.FontSize = input.font_size; 
            
            if input.hold
                hold(input.ax, 'on'); 
            else
                hold(input.ax, 'off'); 
            end
            
            if input.legend
                hl = legend(input.ax, 'Location', l_pos); 
                hl.FontSize = input.font_size - 4;
            end
            
        end
        
        function showResults(obj, varargin)
            
            input = util.text.InputVars;
            input.input_var('best', false); 
            input.input_var('parent', []); 
            input.input_var('font_size', 18); 
            input.scan_vars(varargin{:});
            
            if isempty(input.parent)
               input.parent = gcf;
            end
            
            if obj.counter==0
                disp('Cannot show results without any chains!'); 
                return;
            end
            
            delete(input.parent.Children); 
            
            %%%%%%%%%%%%%%%% DENSITY %%%%%%%%%%%%%%%%%%%%%%
            
            ax_density = axes('Parent', input.parent, 'Position', [0.1 0.15, 0.4 0.4]);             
            obj.showPosterior('ax', ax_density, 'font_size', input.font_size, 'inner', 0, ...
                'title', 1, 'contour', 0, 'best', input.best, varargin{:});
            P = ax_density.Position;
            
            if ax_density.XLim(2)==ax_density.XTick(end)
                ax_density.XTick(end) = [];
            end
            
            if ax_density.YLim(2)==ax_density.YTick(end)
                ax_density.YTick(end) = [];
            end
            
            low_y = ax_density.YTick(2); 
            low_x = ax_density.XTick(1); 
            high_x = ax_density.XLim(2)*0.95; 
            
            pass = obj.findGoodChains;
            N = sum(pass);
            
            text(ax_density, high_x, low_y, sprintf('%d points\n %d chains', (obj.num_steps-obj.num_burned)*N, N), ...
                'FontSize', input.font_size, 'HorizontalAlignment', 'right', 'FontWeight', 'bold'); 
            
            
            %%%%%%%%%%%%%%%% VERTICAL %%%%%%%%%%%%%%%%%%%%%%
            
            ax_vertical = axes('Parent', input.parent, 'Position', [P(1) P(2)+P(4) P(3) P(4)]); 
            mode_r = obj.showPosterior('ax', ax_vertical, 'font_size', input.font_size, ...
                'inner', 0, 'pars', 'r', 'Legend', 1, 'best', input.best, varargin{:}); 
            ax_vertical.XTick = []; 
            xlabel(ax_vertical, ''); 

            idx = find(ax_vertical.YTick==0); 
            if ~isempty(idx)
                ax_vertical.YTick(idx) = [];
            end
            
            %%%%%%%%%%%%%%%% HORIZONTAL %%%%%%%%%%%%%%%%%%%%%%
            
            ax_horizontal = axes('Parent', input.parent, 'Position', [P(1)+P(3) P(2) P(3) P(4)]); 
            mode_v = obj.showPosterior('ax', ax_horizontal, 'font_size', input.font_size, 'inner', 0, ...
                'pars', 'v', 'horizontal', 1, 'Legend', 1, 'best', input.best, varargin{:}); 
            ax_horizontal.YTick = []; 
            ylabel(ax_horizontal, ''); 
            
            idx = find(ax_horizontal.XTick==0); 
            if ~isempty(idx)
                ax_horizontal.XTick(idx) = [];
            end
            
            %%%%%%%%%%%%%%%% mode point %%%%%%%%%%%%%%%%%%%%%%
            
            % linear fit r and b
            p = obj.points(obj.num_burned+1:end,pass); 
            fr = util.fit.polyfit([p.r], [p.b], 'order', 1, 'iterations', 2, 'double', 1);
            mode_b = fr.func(mode_r); 
            
            obj.posterior_point = occult.Parameters;
            obj.posterior_point.R = obj.input_R;
            obj.posterior_point.r = mode_r;
            obj.posterior_point.b = mode_b;
            obj.posterior_point.v = mode_v; 
            
            hold(ax_density, 'on'); 
            
            plot(ax_density, mode_r, mode_v, 'm+', 'MarkerSize', 18, 'LineWidth', 3.5); 
            plot(ax_density, mode_r*[1 1], ax_density.YLim, 'm:', 'LineWidth', 1.5); 
            plot(ax_density, ax_density.XLim, mode_v*[1 1], 'm:', 'LineWidth', 1.5); 

            hold(ax_density, 'off'); 
            
            %%%%%%%%%%%%%%%% LIGHTCURVE %%%%%%%%%%%%%%%%%%%%%%
            
            margin_x = 0.025;
            margin_y = 0.1;
            ax_lc = axes('Parent', input.parent, 'Position', [P(1)+P(3)+margin_x P(2)+P(4)+margin_y P(3)-margin_x P(4)-margin_y]); 
            obj.gen.reset;
            obj.gen.lc.pars.copy_from([obj.posterior_point, obj.true_point]); 
            obj.gen.getLightCurves; 
            t = obj.gen.lc.time;
            f = obj.gen.lc.flux; 
                        
            h = plot(ax_lc, t, util.img.pad2size(obj.input_flux, size(t), 1), 'kd', 'MarkerSize', 8, 'LineWidth', 2); 
            h.DisplayName = 'input flux';
            h.HandleVisibility = 'off'; 
            
            hold(ax_lc, 'on'); 
            
            if size(f,2)>1
                h_true = plot(ax_lc, t, f(:,2), '-g', 'LineWidth', 2); 
                h_true.DisplayName = sprintf('r=%4.1f, b=%4.1f, v=%4.1f', ...
                    obj.true_point.r, obj.true_point.b, obj.true_point.v); 
                
            end
            
            h_posterior = plot(ax_lc, t, f(:,1), '--m', 'LineWidth', 2); 
            h_posterior.DisplayName = sprintf('r=%4.1f, b=%4.1f, v=%4.1f', ...
                obj.posterior_point.r, obj.posterior_point.b, obj.posterior_point.v); 
            
            
%             if input.best
%                 h_best = plot(ax_lc, t, f(:,1), '--r', 'LineWidth', 2); 
%                 h_best.DisplayName = sprintf('r=%4.1f | v=%4.1f', obj.best_point.r, obj.best_point.v); 
%             end
            
            hold(ax_lc, 'off'); 
            
            ax_lc.FontSize = input.font_size;
            
            hl = legend(ax_lc, 'Location', 'SouthEast'); 
            hl.FontSize = input.font_size - 4; 
            
            ax_lc.YAxisLocation='Right';
            ax_lc.XAxisLocation='Bottom';
%             xtickformat(ax_lc, '%ds'); 
            
            ax_lc.XLim = [-1 1.5].*1; 

            xlabel(ax_lc, 'time [s]'); 
            ylabel(ax_lc, 'Flux [normalized]'); 
            
        end
        
        function makeGUI(obj)
            
            if isempty(obj.gui)
                obj.gui = occult.gui.MCMC_GUI(obj); 
            end
            
            obj.gui.make;
            
        end
        
    end    
    
end
<|MERGE_RESOLUTION|>--- conflicted
+++ resolved
@@ -944,7 +944,7 @@
             
             for ii = 1:N
 %                 mean_chi2(ii) = nanmean([obj.points(:,ii).chi2]); 
-                mean_chi2(ii) = nanmean(obj.getResults('chi2', true, ii)); 
+                mean_chi2(ii) = nanmean(obj.getResult('chi2', true, ii)); 
             end
             
             if N > 4
@@ -975,9 +975,8 @@
                 return;
             end
             
-            chain_num = find(obj.calcChainProps('success', input.success_ratio, 'likelihood', input.likelihood));
-            
-<<<<<<< HEAD
+            chain_num = obj.findGoodChains;
+        
             x = obj.getResult(input.pars{1}, ~input.burn, chain_num); 
             y = obj.getResult(input.pars{2}, ~input.burn, chain_num); 
             w = obj.getResult('weight', ~input.burn, chain_num); 
@@ -985,23 +984,7 @@
 %             x = [obj.points(idx1, idx2).(input.pars{1})];
 %             y = [obj.points(idx1, idx2).(input.pars{2})];
 %             w = logical([obj.points(idx1, idx2).weight]);
-=======
-%             for ii = 1:size(obj.points,2)
-%                 
-%                 if ~isempty(input.success_ratio)
-%                     idx2(ii) = obj.num_successes(ii)./obj.counter > input.success_ratio && ... 
-%                         nanmean([obj.points(idx1,ii).likelihood])> input.likelihood;
-%                 end
-%                 
-%             end
-
-%             idx2 = find(obj.calcChainProps('success', input.success_ratio, 'likelihood', input.likelihood)); 
-            idx2 = obj.findGoodChains; 
-            x = [obj.points(idx1, idx2).(input.pars{1})];
-            y = [obj.points(idx1, idx2).(input.pars{2})];
-            w = logical([obj.points(idx1, idx2).weight]);
->>>>>>> 003180ca
-            
+
             if input.weights
                 x = x(w);
                 y = y(w); 
@@ -1088,29 +1071,10 @@
                 skip_burn = 1;
             end
             
-<<<<<<< HEAD
-%             p = obj.points;
-%             if skip_burn
-%                 p = p(1:obj.num_burned,:); 
-%             end
-%             
-%             values = [p(:).(par)];
-            values = obj.getResult(par, skip_burn); 
-            
-            [lower, upper, center] = util.stat.dist_bounds(values, 'fraction', percentile); 
-=======
-            p = obj.points;
-            if skip_burn
-                p = p(1:obj.num_burned,:); 
-            end
-                        
-            p = p(:,obj.findGoodChains); % only take good chains
-            
-            values = [p(:).(par)];
+            values = obj.getResult(par, skip_burn, obj.findGoodChains); 
             
             [lower, upper, best] = util.stat.dist_bounds(values, 'fraction', percentile); 
->>>>>>> 003180ca
-            
+
 %             N = length(values); 
 %             
 %             sorted_values = sort(values); 
@@ -1789,8 +1753,9 @@
             %%%%%%%%%%%%%%%% mode point %%%%%%%%%%%%%%%%%%%%%%
             
             % linear fit r and b
-            p = obj.points(obj.num_burned+1:end,pass); 
-            fr = util.fit.polyfit([p.r], [p.b], 'order', 1, 'iterations', 2, 'double', 1);
+%             p = obj.points(obj.num_burned+1:end,pass); 
+            fr = util.fit.polyfit(obj.getResult('r', true, pass), obj.getResult('b', true, pass), ...
+                'order', 1, 'iterations', 2, 'double', 1);
             mode_b = fr.func(mode_r); 
             
             obj.posterior_point = occult.Parameters;
